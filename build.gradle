/*
 * Copyright (c) 2014 Snowplow Analytics Ltd. All rights reserved.
 *
 * This program is licensed to you under the Apache License Version 2.0,
 * and you may not use this file except in compliance with the Apache License Version 2.0.
 * You may obtain a copy of the Apache License Version 2.0 at http://www.apache.org/licenses/LICENSE-2.0.
 *
 * Unless required by applicable law or agreed to in writing,
 * software distributed under the Apache License Version 2.0 is distributed on an
 * "AS IS" BASIS, WITHOUT WARRANTIES OR CONDITIONS OF ANY KIND, either express or implied.
 * See the Apache License Version 2.0 for the specific language governing permissions and limitations there under.
 */

// Applying the java plugin to add support for Java
apply plugin: 'java'
// As per http://www.gradle.org/docs/current/userguide/publishing_maven.html
apply plugin: 'maven-publish'

// Where to find the dependencies of our project
repositories {
    // Use 'maven central' for resolving our dependencies
    mavenCentral()
}

group = 'com.snowplowanalytics'
<<<<<<< HEAD
version = '0.3.0'
=======
version = '0.4.0'
>>>>>>> 0baf0f4e

// Dependencies for our production and test code
dependencies {

    // Apache Commons
    compile 'commons-codec:commons-codec:1.2'
    compile 'commons-net:commons-net:3.3'

    // Apache HTTP
    compile 'org.apache.httpcomponents:httpclient:4.3.3'
    compile 'org.apache.httpcomponents:httpasyncclient:4.0.1'

    // SLF4J logging API
    compile 'org.slf4j:slf4j-simple:1.7.7'

    // Jackson JSON processor
    compile 'com.fasterxml.jackson.core:jackson-databind:2.4.1.1'

    // Contracts
    compile 'com.google.guava:guava:17.0'

    testCompile 'junit:junit:4.11'
}

task sourceJar(type: Jar, dependsOn: ':generateSources') {
    from sourceSets.main.allJava
}

// Publishing
publishing {
    publications {
        mavenJava(MavenPublication) {
            from components.java

            artifact sourceJar {
                classifier "sources"
            }
        }
    }
    repositories {
        maven {
            url "$buildDir/repo" // change to point to your repo, e.g. http://my.org/repo
        }
    }
}

task generateSources {
    project.ext.set("outputDir", "src/main/java/com/snowplowanalytics/snowplow/tracker")
    doFirst {
        def srcFile = new File((String)outputDir, "Version.java")
        srcFile.parentFile.mkdirs()
        srcFile.write(
"""/*
 * Copyright (c) 2014 Snowplow Analytics Ltd. All rights reserved.
 *
 * This program is licensed to you under the Apache License Version 2.0,
 * and you may not use this file except in compliance with the Apache License Version 2.0.
 * You may obtain a copy of the Apache License Version 2.0 at http://www.apache.org/licenses/LICENSE-2.0.
 *
 * Unless required by applicable law or agreed to in writing,
 * software distributed under the Apache License Version 2.0 is distributed on an
 * "AS IS" BASIS, WITHOUT WARRANTIES OR CONDITIONS OF ANY KIND, either express or implied.
 * See the Apache License Version 2.0 for the specific language governing permissions and limitations there under.
 */

package com.snowplowanalytics.snowplow.tracker;

public class Version {
    static final String VERSION = "$project.version";
}
""")
    }
}

compileJava.dependsOn generateSources
compileJava.source generateSources.outputs.files, sourceSets.main.java<|MERGE_RESOLUTION|>--- conflicted
+++ resolved
@@ -23,11 +23,7 @@
 }
 
 group = 'com.snowplowanalytics'
-<<<<<<< HEAD
-version = '0.3.0'
-=======
 version = '0.4.0'
->>>>>>> 0baf0f4e
 
 // Dependencies for our production and test code
 dependencies {
